/*
 * Copyright (c) 2011-2018 Pivotal Software Inc, All Rights Reserved.
 *
 * Licensed under the Apache License, Version 2.0 (the "License");
 * you may not use this file except in compliance with the License.
 * You may obtain a copy of the License at
 *
 *       https://www.apache.org/licenses/LICENSE-2.0
 *
 * Unless required by applicable law or agreed to in writing, software
 * distributed under the License is distributed on an "AS IS" BASIS,
 * WITHOUT WARRANTIES OR CONDITIONS OF ANY KIND, either express or implied.
 * See the License for the specific language governing permissions and
 * limitations under the License.
 */
import me.champeau.gradle.japicmp.JapicmpTask

apply plugin: 'idea' //needed to avoid IDEA seeing the jmh folder as source
apply plugin: 'biz.aQute.bnd.builder'
apply plugin: 'org.unbroken-dome.test-sets'
apply plugin: 'kotlin'

ext {
	bndOptions = [
<<<<<<< HEAD
			"Export-Package": "!*internal*,reactor.*;-noimport:=true",
			"Import-Package": '!javax.annotation,org.slf4j;resolution:=optional;version="[1.5.4,2)",kotlin.*;resolution:=optional,io.micrometer.*;resolution:=optional,reactor.blockhound.*;resolution:=optional,*',
=======
			"Export-Package": [
					"!*internal*",
					"reactor.*;-noimport:=true"
			].join(","),
			"Import-Package": [
					"!javax.annotation",
					'org.slf4j;resolution:=optional;version="[1.5.4,2)"',
					"kotlin.*;resolution:=optional",
					"io.micrometer.*;resolution:=optional","*"
			].join(","),
>>>>>>> dddebb49
			"Bundle-Name" : "reactor-core",
			"Bundle-SymbolicName" : "io.projectreactor.reactor-core"
	]
}

sourceSets {
  noMicrometerTest {
	java.srcDir 'src/test/java'
	resources.srcDir 'src/test/resources'
  }
}

testSets {
  blockHoundTest
}

configurations {
  compileOnly.extendsFrom jsr166backport
  testCompile.extendsFrom jsr166backport
  noMicrometerTestRuntime {
	extendsFrom testRuntime
	exclude group:"io.micrometer", module:"micrometer-core"
  }
}

dependencies {
  // Reactive Streams
  compile "org.reactivestreams:reactive-streams:${reactiveStreamsVersion}"
  testCompile "org.reactivestreams:reactive-streams-tck:${reactiveStreamsVersion}"

  // JSR-305 annotations
  optional "com.google.code.findbugs:jsr305:$jsr305Version"

  //Optional Logging Operator
  optional "org.slf4j:slf4j-api:$slf4jVersion"

  //Optional Metrics
  optional "io.micrometer:micrometer-core:$micrometerVersion"

  optional("org.jetbrains.kotlin:kotlin-stdlib:${kotlinVersion}")

  //Optional BlockHound support
  optional "io.projectreactor.tools:blockhound:$blockhoundVersion"

  //Optional JDK 9 Converter
  jsr166backport "io.projectreactor:jsr166:$jsr166BackportVersion"

  testCompile "junit:junit:$jUnitVersion"
  testCompile "org.junit.jupiter:junit-jupiter-api:${jUnitJupiterVersion}"
  testCompile "org.junit.platform:junit-platform-launcher:1.6.1"
  testCompile "org.junit.jupiter:junit-jupiter-params:${jUnitJupiterVersion}"
  testRuntime "org.junit.jupiter:junit-jupiter-engine:${jUnitJupiterVersion}"
  testRuntime "org.junit.vintage:junit-vintage-engine:${jUnitJupiterVersion}"

  testRuntime "ch.qos.logback:logback-classic:$logbackVersion"
  testRuntime "io.micrometer:micrometer-core:$micrometerVersion"
  // Testing
  testCompile(project(":reactor-test")) {
	exclude module: 'reactor-core'
  }

  testCompile "org.assertj:assertj-core:$assertJVersion",
		  "org.testng:testng:$testNgVersion",
		  "org.mockito:mockito-core:$mockitoVersion",
		  "org.openjdk.jol:jol-core:$javaObjectLayoutVersion",
		  "pl.pragmatists:JUnitParams:$jUnitParamsVersion",
		  "org.awaitility:awaitility:$awaitilityVersion",
		  "com.pivovarit:throwing-function:$throwingFunctionVersion",
		  'com.tngtech.archunit:archunit:0.12.0'

  noMicrometerTestCompile sourceSets.main.output
  noMicrometerTestCompile sourceSets.test.output
  noMicrometerTestCompile configurations.testCompile
}

task downloadBaseline {
  if (project.gradle.startParameter.isOffline()) {
	println "Offline: skipping downloading of baseline and JAPICMP"
  }
  else if ("$compatibleVersion" == "SKIP") {
	println "SKIP: Instructed to skip the baseline comparison"
  }
  else {
	println "Will download and perform baseline comparison with ${compatibleVersion}"
	finalizedBy { doDownloadBaseline }
  }
}

task doDownloadBaseline(type: Download) {
  onlyIfNewer true
  compress true

  src "${repositories.jcenter().url}io/projectreactor/reactor-core/$compatibleVersion/reactor-core-${compatibleVersion}.jar"
  dest "${buildDir}/baselineLibs/reactor-core-${compatibleVersion}.jar"

  finalizedBy { japicmp }
}

task japicmp(type: JapicmpTask) {
  oldClasspath = files("${buildDir}/baselineLibs/reactor-core-${compatibleVersion}.jar")
  newClasspath = files(jar.archivePath)
  onlyBinaryIncompatibleModified = true
  failOnModification = true
  failOnSourceIncompatibility = true
  txtOutputFile = file("${project.buildDir}/reports/japi.txt")
  ignoreMissingClasses = true
  includeSynthetic = true

  //TODO after a release, bump the gradle.properties baseline
  //TODO after a release, remove the reactor-core exclusions below if any
//	classExcludes = []
//	methodExcludes = ["reactor.core.Scannable#operatorName()"]
}

//complements the javadoc.gradle common configuration
javadoc {
  options.addBooleanOption('nodeprecated', true)
  options.overview = "$rootDir/docs/api/overview.html"
  excludes = [
		  // Must be public due to the ServiceLoader's requirements
		  "reactor/core/scheduler/ReactorBlockHoundIntegration.java",
  ]
  doLast {
	// work around https://github.com/gradle/gradle/issues/4046
	copy {
	  from('src/main/java')
	  into "$project.buildDir/docs/javadoc/"
	  include "**/doc-files/**/*"
	}
  }
}

task testStaticInit(type: Test, group: 'verification') {
  systemProperty 'reactor.trace.operatorStacktrace', 'true'
  include '**/*TestStaticInit.*'
  doFirst {
	println "Additional tests from `testStaticInit` ($includes)"
  }
  afterSuite { TestDescriptor descriptor, TestResult result ->
	if (result.testCount > 0 && (result.skippedTestCount + result.failedTestCount + result.successfulTestCount == 0)) {
	  throw new GradleException("No static initialization tests were executed")
	}
  }
}

task loops(type: Test, group: 'verification') {
  mustRunAfter testStaticInit
  include '**/*Loop.*'
  doFirst {
	println "Additional tests from `loops` ($includes)"
  }
}

task testNG(type: Test, group: 'verification') {
  mustRunAfter testStaticInit
  useTestNG()
  include '**/*Verification.*'
  doFirst {
	println "Additional tests from `testNG` ($includes)"
  }
}

task testNoMicrometer(type: Test, group: 'verification') {
  testClassesDirs = sourceSets.noMicrometerTest.output.classesDirs
  classpath = sourceSets.noMicrometerTest.runtimeClasspath
  include '**/*NoMicrometerTest.*'

  doFirst {
	println "Additional tests without Micrometer ($includes)"
  }
}

tasks.withType(Test).all {
  useJUnitPlatform()
}

//inherit basic test task + common configuration in root
//always depend on testStaticInit, skip testNG on Travis, skip loops when not releasing
//note that this way the tasks can be run individually
check {
  dependsOn testStaticInit
  dependsOn testNoMicrometer
  if (!detectedCiServers.contains("TRAVIS")) {
	dependsOn testNG
  }
  if (!version.endsWith('BUILD-SNAPSHOT')) {
	dependsOn loops
  }
}

//TODO all java9 / stubs / java-specific stuff should go in a convention plugin ?
if (!JavaVersion.current().isJava9Compatible()) {
  test {
	jvmArgs = ["-Xbootclasspath/p:" + configurations.jsr166backport.asPath]
  }
}

jar {
  manifest {
	attributes 'Implementation-Title': 'reactor-core',
			'Implementation-Version': version,
			'Automatic-Module-Name': 'reactor.core'
  }
	bnd(bndOptions)
}

jacocoTestReport.dependsOn test
check.dependsOn jacocoTestReport
jar.finalizedBy(downloadBaseline)

if (JavaVersion.current().java9Compatible) {
  sourceSets {
	java8stubs.java.srcDirs = ['src/main/java8stubs']
  }

  tasks.withType(JavaCompile).all {
	  sourceCompatibility = targetCompatibility = 8
<<<<<<< HEAD
	}
  }

  [jar]*.each {
	it.from sourceSets.java9.output
  }

  tasks.withType(Test).all {
	classpath = sourceSets.java9.output + files(it.classpath)
=======
>>>>>>> dddebb49
  }

  tasks.withType(Javadoc).all {
	excludes = ["reactor/core/publisher/Traces.java"]
  }

  dependencies {
	compileOnly sourceSets.java8stubs.output
  }
}
else {
  sourceSets {
	java9stubs.java.srcDirs = ['src/main/java9stubs']
  }

  dependencies {
	compileOnly sourceSets.java9stubs.output
  }
}

//add docs.zip to the publication
publishing.publications.mavenJava.artifact(rootProject.tasks.docsZip)<|MERGE_RESOLUTION|>--- conflicted
+++ resolved
@@ -22,10 +22,6 @@
 
 ext {
 	bndOptions = [
-<<<<<<< HEAD
-			"Export-Package": "!*internal*,reactor.*;-noimport:=true",
-			"Import-Package": '!javax.annotation,org.slf4j;resolution:=optional;version="[1.5.4,2)",kotlin.*;resolution:=optional,io.micrometer.*;resolution:=optional,reactor.blockhound.*;resolution:=optional,*',
-=======
 			"Export-Package": [
 					"!*internal*",
 					"reactor.*;-noimport:=true"
@@ -34,9 +30,9 @@
 					"!javax.annotation",
 					'org.slf4j;resolution:=optional;version="[1.5.4,2)"',
 					"kotlin.*;resolution:=optional",
+					"reactor.blockhound.*;resolution:=optional",
 					"io.micrometer.*;resolution:=optional","*"
 			].join(","),
->>>>>>> dddebb49
 			"Bundle-Name" : "reactor-core",
 			"Bundle-SymbolicName" : "io.projectreactor.reactor-core"
 	]
@@ -254,18 +250,6 @@
 
   tasks.withType(JavaCompile).all {
 	  sourceCompatibility = targetCompatibility = 8
-<<<<<<< HEAD
-	}
-  }
-
-  [jar]*.each {
-	it.from sourceSets.java9.output
-  }
-
-  tasks.withType(Test).all {
-	classpath = sourceSets.java9.output + files(it.classpath)
-=======
->>>>>>> dddebb49
   }
 
   tasks.withType(Javadoc).all {
