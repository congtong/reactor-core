/*
 * Copyright (c) 2011-2017 Pivotal Software Inc, All Rights Reserved.
 *
 * Licensed under the Apache License, Version 2.0 (the "License");
 * you may not use this file except in compliance with the License.
 * You may obtain a copy of the License at
 *
 *       https://www.apache.org/licenses/LICENSE-2.0
 *
 * Unless required by applicable law or agreed to in writing, software
 * distributed under the License is distributed on an "AS IS" BASIS,
 * WITHOUT WARRANTIES OR CONDITIONS OF ANY KIND, either express or implied.
 * See the License for the specific language governing permissions and
 * limitations under the License.
 */

package reactor.core.publisher;

import java.time.Duration;
import java.util.concurrent.TimeUnit;
import java.util.concurrent.atomic.AtomicBoolean;
import java.util.concurrent.atomic.AtomicInteger;

import org.assertj.core.api.Condition;
import org.junit.jupiter.api.Test;

import org.reactivestreams.Subscription;
import reactor.core.CoreSubscriber;
import reactor.core.Scannable;
import reactor.test.StepVerifier;
import reactor.test.subscriber.AssertSubscriber;

import static org.assertj.core.api.Assertions.assertThat;
import static org.assertj.core.api.Assertions.assertThatExceptionOfType;
import static org.awaitility.Awaitility.await;

public class MonoUsingTest {

	@Test
	public void resourceSupplierNull() {
		assertThatExceptionOfType(NullPointerException.class).isThrownBy(() -> {
			Mono.using(null, r -> Mono.empty(), r -> {
			}, false);
		});
	}

	@Test
	public void sourceFactoryNull() {
		assertThatExceptionOfType(NullPointerException.class).isThrownBy(() -> {
			Mono.using(() -> 1, null, r -> {
			}, false);
		});
	}

	@Test
	public void resourceCleanupNull() {
		assertThatExceptionOfType(NullPointerException.class).isThrownBy(() -> {
			Mono.using(() -> 1, r -> Mono.empty(), null, false);
		});
	}

	@Test
	public void normal() {
		AssertSubscriber<Integer> ts = AssertSubscriber.create();

		AtomicInteger cleanup = new AtomicInteger();

		Mono.using(() -> 1, r -> Mono.just(1), cleanup::set, false)
		    .doAfterTerminate(() -> assertThat(cleanup).hasValue(0))
		    .subscribe(ts);

		ts.assertValues(1)
		  .assertComplete()
		  .assertNoError();

		assertThat(cleanup).hasValue(1);
	}

	@Test
	public void normalEager() {
		AssertSubscriber<Integer> ts = AssertSubscriber.create();

		AtomicInteger cleanup = new AtomicInteger();

		Mono.using(() -> 1, r -> Mono.just(1)
		                             .doOnTerminate(() ->  assertThat(cleanup).hasValue(0)),
				cleanup::set,
				true)
		    .subscribe(ts);

		ts.assertValues(1)
		  .assertComplete()
		  .assertNoError();

		assertThat(cleanup).hasValue(1);
	}

	void checkCleanupExecutionTime(boolean eager, boolean fail) {
		AtomicInteger cleanup = new AtomicInteger();
		AtomicBoolean before = new AtomicBoolean();

		AssertSubscriber<Integer> ts = new AssertSubscriber<Integer>() {
			@Override
			public void onError(Throwable t) {
				super.onError(t);
				before.set(cleanup.get() != 0);
			}

			@Override
			public void onComplete() {
				super.onComplete();
				before.set(cleanup.get() != 0);
			}
		};

		Mono.using(() -> 1, r -> {
			if (fail) {
				return Mono.error(new RuntimeException("forced failure"));
			}
			return Mono.just(1);
		}, cleanup::set, eager)
		    .subscribe(ts);

		if (fail) {
			ts.assertNoValues()
			  .assertError(RuntimeException.class)
			  .assertNotComplete()
			  .assertErrorMessage("forced failure");
		}
		else {
			ts.assertValues(1)
			  .assertComplete()
			  .assertNoError();
		}

		assertThat(cleanup).hasValue(1);
		assertThat(before.get()).isEqualTo(eager);
	}

	@Test
	public void checkNonEager() {
		checkCleanupExecutionTime(false, false);
	}

	@Test
	public void checkEager() {
		checkCleanupExecutionTime(true, false);
	}

	@Test
	public void checkErrorNonEager() {
		checkCleanupExecutionTime(false, true);
	}

	@Test
	public void checkErrorEager() {
		checkCleanupExecutionTime(true, true);
	}

	@Test
	public void resourceThrowsEager() {
		AssertSubscriber<Object> ts = AssertSubscriber.create();

		AtomicInteger cleanup = new AtomicInteger();

		Mono.using(() -> {
			throw new RuntimeException("forced failure");
		}, r -> Mono.just(1), cleanup::set, false)
		    .subscribe(ts);

		ts.assertNoValues()
		  .assertNotComplete()
		  .assertError(RuntimeException.class)
		  .assertErrorMessage("forced failure");

		assertThat(cleanup).hasValue(0);
	}

	@Test
	public void factoryThrowsEager() {
		AssertSubscriber<Object> ts = AssertSubscriber.create();

		AtomicInteger cleanup = new AtomicInteger();

		Mono.using(() -> 1, r -> {
			throw new RuntimeException("forced failure");
		}, cleanup::set, false)
		    .subscribe(ts);

		ts.assertNoValues()
		  .assertNotComplete()
		  .assertError(RuntimeException.class)
		  .assertErrorMessage("forced failure");

		assertThat(cleanup).hasValue(1);
	}

	@Test
	public void factoryReturnsNull() {
		AssertSubscriber<Object> ts = AssertSubscriber.create();

		AtomicInteger cleanup = new AtomicInteger();

		Mono.<Integer, Integer>using(() -> 1,
				r -> null,
				cleanup::set,
				false).subscribe(ts);

		ts.assertNoValues()
		  .assertNotComplete()
		  .assertError(NullPointerException.class);

		assertThat(cleanup).hasValue(1);
	}

	@Test
	public void subscriberCancels() {
		AssertSubscriber<Integer> ts = AssertSubscriber.create();

		AtomicInteger cleanup = new AtomicInteger();

		Sinks.One<Integer> tp = Sinks.unsafe().one();

		Mono.using(() -> 1, r -> tp.asMono(), cleanup::set, true)
		    .subscribe(ts);

<<<<<<< HEAD
		assertThat(tp.currentSubscriberCount()).as("tp has subscriber").isPositive();
=======
		assertThat(tp.hasDownstreams()).as("No subscriber?").isTrue();
>>>>>>> c1767fd6

		tp.tryEmitValue(1).orThrow();

		ts.assertValues(1)
		  .assertComplete()
		  .assertNoError();


		assertThat(cleanup).hasValue(1);
	}

	@Test
	public void sourceFactoryAndResourceCleanupThrow() {
		RuntimeException sourceEx = new IllegalStateException("sourceFactory");
		RuntimeException cleanupEx = new IllegalStateException("resourceCleanup");

		Condition<? super Throwable> suppressingFactory = new Condition<>(
				e -> {
					Throwable[] suppressed = e.getSuppressed();
					return suppressed != null && suppressed.length == 1 && suppressed[0] == sourceEx;
				}, "suppressing <%s>", sourceEx);

		Mono<String> test = new MonoUsing<>(() -> "foo",
				o -> { throw sourceEx; },
				s -> { throw cleanupEx; },
				false);

		StepVerifier.create(test)
		            .verifyErrorMatches(
				            e -> assertThat(e)
						            .hasMessage("resourceCleanup")
						            .is(suppressingFactory) != null);

	}

	@Test
	public void cleanupIsRunBeforeOnNext_fusedEager() {
		Mono.using(() -> "resource", s -> Mono.just(s.length()),
				res -> { throw new IllegalStateException("boom"); },
				true)
		    .as(StepVerifier::create)
		    .expectFusion()
		    .expectErrorMessage("boom")
		    .verifyThenAssertThat()
		    .hasDiscarded(8)
		    .hasNotDroppedElements()
		    .hasNotDroppedErrors();
	}

	@Test
	public void cleanupIsRunBeforeOnNext_normalEager() {
		Mono.using(() -> "resource", s -> Mono.just(s.length()).hide(),
				res -> { throw new IllegalStateException("boom"); })
		    .as(StepVerifier::create)
		    .expectNoFusionSupport()
		    .expectErrorMessage("boom")
		    .verifyThenAssertThat()
		    .hasDiscarded(8)
		    .hasNotDroppedElements()
		    .hasNotDroppedErrors();
	}

	@Test
	public void cleanupDropsThrowable_fusedNotEager() {
		Mono.using(() -> "resource", s -> Mono.just(s.length()),
				res -> { throw new IllegalStateException("boom"); },
				false)
		    .as(StepVerifier::create)
		    .expectFusion()
		    .expectNext(8)
		    .expectComplete()
		    .verifyThenAssertThat()
		    .hasNotDiscardedElements()
		    .hasNotDroppedElements()
		    .hasDroppedErrorWithMessage("boom");
	}

	@Test
	public void cleanupDropsThrowable_normalNotEager() {
		Mono.using(() -> "resource", s -> Mono.just(s.length()).hide(),
				res -> { throw new IllegalStateException("boom"); },
				false)
		    .as(StepVerifier::create)
		    .expectNoFusionSupport()
		    .expectNext(8)
		    .expectComplete()
		    .verifyThenAssertThat()
		    .hasNotDiscardedElements()
		    .hasNotDroppedElements()
		    .hasDroppedErrorWithMessage("boom");
	}

	@Test
	public void smokeTestMapReduceGuardedByCleanup_normalEager() {
		AtomicBoolean cleaned = new AtomicBoolean();
		Mono.using(() -> cleaned,
				ab -> Flux.just("foo", "bar", "baz")
				          .delayElements(Duration.ofMillis(100))
				          .count()
				          .map(i -> "" + i + ab.get())
				          .hide(),
				ab -> ab.set(true),
				true)
		    .as(StepVerifier::create)
		    .expectNoFusionSupport()
		    .expectNext("3false")
		    .expectComplete()
		    .verify();

		assertThat(cleaned).isTrue();
	}

	@Test
	public void smokeTestMapReduceGuardedByCleanup_fusedEager() {
		AtomicBoolean cleaned = new AtomicBoolean();
		Mono.using(() -> cleaned,
				ab -> Flux.just("foo", "bar", "baz")
				          .delayElements(Duration.ofMillis(100))
				          .count()
				          .map(i -> "" + i + ab.get()),
				ab -> ab.set(true),
				true)
		    .as(StepVerifier::create)
		    .expectFusion()
		    .expectNext("3false")
		    .expectComplete()
		    .verify();

		assertThat(cleaned).isTrue();
	}

	@Test
	public void smokeTestMapReduceGuardedByCleanup_normalNotEager() {
		AtomicBoolean cleaned = new AtomicBoolean();
		Mono.using(() -> cleaned,
				ab -> Flux.just("foo", "bar", "baz")
				          .delayElements(Duration.ofMillis(100))
				          .count()
				          .map(i -> "" + i + ab.get())
				          .hide(),
				ab -> ab.set(true),
				false)
		    .as(StepVerifier::create)
		    .expectNoFusionSupport()
		    .expectNext("3false")
		    .expectComplete()
		    .verify();

		//since the handler is executed after onComplete, we allow some delay
		await().atMost(100, TimeUnit.MILLISECONDS)
		       .with().pollInterval(10, TimeUnit.MILLISECONDS)
		       .untilAsserted(assertThat(cleaned)::isTrue);
	}

	@Test
	public void smokeTestMapReduceGuardedByCleanup_fusedNotEager() {
		AtomicBoolean cleaned = new AtomicBoolean();
		Mono.using(() -> cleaned,
				ab -> Flux.just("foo", "bar", "baz")
				          .delayElements(Duration.ofMillis(100))
				          .count()
				          .map(i -> "" + i + ab.get()),
				ab -> ab.set(true),
				false)
		    .as(StepVerifier::create)
		    .expectFusion()
		    .expectNext("3false")
		    .expectComplete()
		    .verify();

		//since the handler is executed after onComplete, we allow some delay
		await().atMost(100, TimeUnit.MILLISECONDS)
		       .with().pollInterval(10, TimeUnit.MILLISECONDS)
		       .untilAsserted(assertThat(cleaned)::isTrue);
	}

	@Test
	public void scanOperator(){
		MonoUsing<Integer, Integer> test = new MonoUsing<>(() -> 1, r -> Mono.just(1), c -> {}, false);

		assertThat(test.scan(Scannable.Attr.RUN_STYLE)).isSameAs(Scannable.Attr.RunStyle.SYNC);
		assertThat(test.scan(Scannable.Attr.ACTUAL)).isNull();
	}


	@Test
	public void scanSubscriber() {
		CoreSubscriber<Integer> actual = new LambdaSubscriber<>(null, e -> {}, null, null);
		MonoUsing.MonoUsingSubscriber<Integer, ?> test = new MonoUsing.MonoUsingSubscriber<>(actual, rc -> {}, "foo", false, false);

		final Subscription parent = Operators.emptySubscription();
		test.onSubscribe(parent);

		assertThat(test.scan(Scannable.Attr.PARENT)).isSameAs(parent);
		assertThat(test.scan(Scannable.Attr.ACTUAL)).isSameAs(actual);
		assertThat(test.scan(Scannable.Attr.RUN_STYLE)).isSameAs(Scannable.Attr.RunStyle.SYNC);

		assertThat(test.scan(Scannable.Attr.CANCELLED)).isFalse();
		test.cancel();
		assertThat(test.scan(Scannable.Attr.CANCELLED)).isTrue();
	}
}<|MERGE_RESOLUTION|>--- conflicted
+++ resolved
@@ -224,11 +224,7 @@
 		Mono.using(() -> 1, r -> tp.asMono(), cleanup::set, true)
 		    .subscribe(ts);
 
-<<<<<<< HEAD
 		assertThat(tp.currentSubscriberCount()).as("tp has subscriber").isPositive();
-=======
-		assertThat(tp.hasDownstreams()).as("No subscriber?").isTrue();
->>>>>>> c1767fd6
 
 		tp.tryEmitValue(1).orThrow();
 
