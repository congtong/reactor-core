/*
 * Copyright (c) 2016-2021 VMware Inc. or its affiliates, All Rights Reserved.
 *
 * Licensed under the Apache License, Version 2.0 (the "License");
 * you may not use this file except in compliance with the License.
 * You may obtain a copy of the License at
 *
 *   https://www.apache.org/licenses/LICENSE-2.0
 *
 * Unless required by applicable law or agreed to in writing, software
 * distributed under the License is distributed on an "AS IS" BASIS,
 * WITHOUT WARRANTIES OR CONDITIONS OF ANY KIND, either express or implied.
 * See the License for the specific language governing permissions and
 * limitations under the License.
 */

package reactor.core.publisher;

import java.time.Duration;

import org.junit.jupiter.api.Nested;
import org.junit.jupiter.api.Tag;
import org.junit.jupiter.api.Test;
import org.reactivestreams.Publisher;

import reactor.core.Disposable;
import reactor.core.Scannable;
import reactor.core.scheduler.Scheduler;
import reactor.core.scheduler.Schedulers;
import reactor.test.StepVerifier;
import reactor.test.publisher.TestPublisher;
import reactor.test.subscriber.AssertSubscriber;

import static org.assertj.core.api.Assertions.assertThat;

class MonoIgnoreThenTest {

	@Nested
	class ThenIgnoreVariant {

		@Test
		void justThenIgnore() {
			StepVerifier.create(Mono.just(1)
									.then())
						.verifyComplete();
		}

		@Test
		void justThenEmptyThenIgnoreWithTime() {
			StepVerifier.withVirtualTime(() -> Mono.just(1).thenEmpty(Mono.delay(Duration.ofSeconds(123)).then()))
						.thenAwait(Duration.ofSeconds(123))
						.verifyComplete();
		}

		@Test
		void justThenIgnoreWithCancel() {
			TestPublisher<String> cancelTester = TestPublisher.create();

			Disposable disposable = cancelTester
					.flux()
					.then()
					.subscribe();

			disposable.dispose();

			cancelTester.assertCancelled();
		}
	}

	@Test
<<<<<<< HEAD
		// https://github.com/reactor/reactor-core/issues/2561
=======
	@Tag("slow")
	// https://github.com/reactor/reactor-core/issues/2561
>>>>>>> 5e979bb9
	void raceTest2561() {
		final Scheduler scheduler = Schedulers.newSingle("non-test-thread");
		final Mono<String> getCurrentThreadName =
				Mono.fromSupplier(() -> Thread.currentThread().getName());
		for (int i = 0; i < 100000; i++) {
			StepVerifier.create(getCurrentThreadName.publishOn(scheduler)
													.then(getCurrentThreadName)
													.then(getCurrentThreadName)
													.then(getCurrentThreadName))
						.assertNext(threadName -> {
							assertThat(threadName).startsWith("non-test-thread");
						})
						.verifyComplete();
		}
	}

	@Test
	void justThenEmpty() {
		StepVerifier.create(Mono.just(1)
								.thenEmpty(Flux.empty()))
					.verifyComplete();
	}

	@Test
	void justThenThen() {
		StepVerifier.create(Mono.just(0)
								.then(Mono.just(1))
								.then(Mono.just(2)))
					.expectNext(2)
					.verifyComplete();
	}

	@Test
	void justThenReturn() {
		StepVerifier.create(Mono.just(0).thenReturn(2))
		            .expectNext(2)
		            .verifyComplete();
	}

	//see https://github.com/reactor/reactor-core/issues/661
	@Test
	void fluxThenMonoAndShift() {
		StepVerifier.create(Flux.just("Good Morning", "Hello")
								.then(Mono.just("Good Afternoon"))
								.then(Mono.just("Bye")))
					.expectNext("Bye")
					.verifyComplete();
	}

	//see https://github.com/reactor/reactor-core/issues/661
	@Test
	void monoThenMonoAndShift() {
		StepVerifier.create(Mono.just("Good Morning")
								.then(Mono.just("Good Afternoon"))
								.then(Mono.just("Bye")))
					.expectNext("Bye")
					.verifyComplete();
	}

	@Test
	void scanOperator() {
		MonoIgnoreThen<String> test = new MonoIgnoreThen<>(new Publisher[]{Mono.just("foo")}, Mono.just("bar"));

		assertThat(test.scan(Scannable.Attr.RUN_STYLE)).isSameAs(Scannable.Attr.RunStyle.SYNC);
	}

	@Test
	void scanThenIgnoreMain() {
		AssertSubscriber<String> actual = new AssertSubscriber<>();
		MonoIgnoreThen.ThenIgnoreMain<String> test = new MonoIgnoreThen.ThenIgnoreMain<>(actual, new Publisher[]{Mono.just("foo")}, Mono.just("bar"));

		assertThat(test.scan(Scannable.Attr.RUN_STYLE)).isSameAs(Scannable.Attr.RunStyle.SYNC);
	}
}<|MERGE_RESOLUTION|>--- conflicted
+++ resolved
@@ -68,12 +68,8 @@
 	}
 
 	@Test
-<<<<<<< HEAD
-		// https://github.com/reactor/reactor-core/issues/2561
-=======
 	@Tag("slow")
 	// https://github.com/reactor/reactor-core/issues/2561
->>>>>>> 5e979bb9
 	void raceTest2561() {
 		final Scheduler scheduler = Schedulers.newSingle("non-test-thread");
 		final Mono<String> getCurrentThreadName =
