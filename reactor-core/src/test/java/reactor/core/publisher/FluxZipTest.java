/*
 * Copyright (c) 2011-2017 Pivotal Software Inc, All Rights Reserved.
 *
 * Licensed under the Apache License, Version 2.0 (the "License");
 * you may not use this file except in compliance with the License.
 * You may obtain a copy of the License at
 *
 *       https://www.apache.org/licenses/LICENSE-2.0
 *
 * Unless required by applicable law or agreed to in writing, software
 * distributed under the License is distributed on an "AS IS" BASIS,
 * WITHOUT WARRANTIES OR CONDITIONS OF ANY KIND, either express or implied.
 * See the License for the specific language governing permissions and
 * limitations under the License.
 */

package reactor.core.publisher;

import java.util.Arrays;
import java.util.Collections;
import java.util.List;
import java.util.concurrent.ConcurrentLinkedQueue;
import java.util.concurrent.atomic.AtomicLong;
import java.util.concurrent.atomic.AtomicReference;

import org.assertj.core.api.Assertions;
import org.junit.jupiter.api.Test;
import org.junit.jupiter.params.ParameterizedTest;
import org.junit.jupiter.params.provider.CsvSource;
import org.reactivestreams.Subscription;

import reactor.core.CoreSubscriber;
import reactor.core.Scannable;
import reactor.test.LoggerUtils;
import reactor.test.StepVerifier;
import reactor.test.publisher.FluxOperatorTest;
import reactor.test.subscriber.AssertSubscriber;
import reactor.test.util.TestLogger;
import reactor.util.concurrent.Queues;
import reactor.util.function.Tuple2;
import reactor.util.function.Tuple3;
import reactor.util.function.Tuple7;
import reactor.util.function.Tuples;

import static org.assertj.core.api.Assertions.assertThat;
import static org.assertj.core.api.Assertions.assertThatExceptionOfType;
<<<<<<< HEAD
import static reactor.core.publisher.Sinks.EmitFailureHandler.FAIL_FAST;
=======
import static org.assertj.core.api.Assertions.fail;
>>>>>>> c1767fd6

public class FluxZipTest extends FluxOperatorTest<String, String> {

	@Override
	protected Scenario<String, String> defaultScenarioOptions(Scenario<String, String> defaultOptions) {
		return defaultOptions.shouldHitDropNextHookAfterTerminate(false)
		                     .droppedError(new RuntimeException("test"));
	}

	@Override
	protected List<Scenario<String, String>> scenarios_errorFromUpstreamFailure() {
		return Arrays.asList(

				scenario(f -> f.zipWith(Flux.just(1, 2, 3), 3, (a, b) -> a))
					.prefetch(3),

				scenario(f -> f.zipWith(Flux.<String>error(exception()),
						(a, b) -> a)).shouldHitDropErrorHookAfterTerminate(false)
		);
	}

	@ParameterizedTest
	@CsvSource({
			"false, false, first",
			"true, false, first",
			"false, true, second",
			"true, true, first",
	})
	public void testTwoErrors(boolean firstIsScalar, boolean secondIsScalar, String expectedMessage) {
		Flux<Object> first = Flux.error(new Exception("first")).as(f -> firstIsScalar ? f : f.hide());
		Flux<Object> second = Flux.error(new Exception("second")).as(f -> secondIsScalar ? f : f.hide());
		StepVerifier.create(first.zipWith(second)).verifyErrorMessage(expectedMessage);
	}

	@ParameterizedTest
	@CsvSource({
			"false, false, first",
			"true, false, first",
			"false, true, first",
			"true, true, first",
	})
	public void testTwoErrorsFusion(boolean firstIsFuseable, boolean secondIsFuseable, String expectedMessage) {
		Flux<Object> first = Flux
				.just(1)
				.map(i -> {
					throw new RuntimeException("first");
				})
				.as(f -> firstIsFuseable ? f : f.hide());

		Flux<Object> second = Flux
				.just(1)
				.map(i -> {
					throw new RuntimeException("second");
				})
				.as(f -> secondIsFuseable ? f : f.hide());

		StepVerifier.create(first.zipWith(second)).verifyErrorMessage(expectedMessage);
	}

	/*@Test
	public void constructors() {
		ConstructorTestBuilder ctb = new ConstructorTestBuilder(FluxZip.class);

		ctb.addRef("sources", new Publisher[0]);
		ctb.addRef("sourcesIterable", Collections.emptyList());
		ctb.addRef("queueSupplier", (Supplier<Queue<Object>>)() -> new ConcurrentLinkedQueue<>());
		ctb.addInt("prefetch", 1, Integer.MAX_VALUE);
		ctb.addRef("zipper", (Function<Object[], Object>)v -> v);

		ctb.test();
	}
	*/

	@Test
	public void iterableWithCombinatorHasCorrectLength() {
		Flux<Integer> flux1 = Flux.just(1);
		Flux<Integer> flux2 = Flux.just(2);
		Flux<Integer> flux3 = Flux.just(3);
		Flux<Integer> flux4 = Flux.just(4);
		List<Object> expected = Arrays.asList(1, 2, 3, 4);

		Flux<List<Object>> zipped =
				Flux.zip(Arrays.asList(flux1, flux2, flux3, flux4), Arrays::asList);

		StepVerifier.create(zipped)
		            .consumeNextWith(t -> assertThat(t)
		                                            .containsExactlyElementsOf(expected))
		            .expectComplete()
		            .verify();
	}

	@Test
	public void publisherOfPublishersUsesCorrectTuple() {
		Flux<Flux<Integer>> map = Flux.range(1, 7)
		                              .map(Flux::just);

		Flux<Tuple2> zipped = Flux.zip(map, t -> t);
		StepVerifier.create(zipped)
		            .consumeNextWith(t -> assertThat((Iterable<?>) t)
		                                            .isEqualTo(Tuples.of(1,
				                                            2,
				                                            3,
				                                            4,
				                                            5,
				                                            6,
				                                            7))
		                                            .isExactlyInstanceOf(Tuple7.class))
		            .expectComplete()
		            .verify();
	}

	@Test
	public void sameLength() {

		AssertSubscriber<Integer> ts = AssertSubscriber.create();

		Flux<Integer> source = Flux.fromIterable(Arrays.asList(1, 2));
		source.zipWith(source, (a, b) -> a + b)
		      .subscribe(ts);

		ts.assertValues(2, 4)
		  .assertNoError()
		  .assertComplete();
	}

	@Test
	public void sameLengthOptimized() {

		AssertSubscriber<Integer> ts = AssertSubscriber.create();

		Flux<Integer> source = Flux.just(1, 2);
		source.zipWith(source, (a, b) -> a + b)
		      .subscribe(ts);

		ts.assertValues(2, 4)
		  .assertNoError()
		  .assertComplete();
	}

	@Test
	public void sameLengthBackpressured() {

		AssertSubscriber<Integer> ts = AssertSubscriber.create(0);

		Flux<Integer> source = Flux.fromIterable(Arrays.asList(1, 2));
		source.zipWith(source, (a, b) -> a + b)
		      .subscribe(ts);

		ts.assertNoValues()
		  .assertNoError()
		  .assertNotComplete();

		ts.request(1);

		ts.assertValues(2)
		  .assertNoError()
		  .assertNotComplete();

		ts.request(2);

		ts.assertValues(2, 4)
		  .assertNoError()
		  .assertComplete();
	}

	@Test
	public void sameLengthOptimizedBackpressured() {

		AssertSubscriber<Integer> ts = AssertSubscriber.create(0);

		Flux<Integer> source = Flux.just(1, 2);
		source.zipWith(source, (a, b) -> a + b)
		      .subscribe(ts);

		ts.assertNoValues()
		  .assertNoError()
		  .assertNotComplete();

		ts.request(1);

		ts.assertValues(2)
		  .assertNoError()
		  .assertNotComplete();

		ts.request(2);

		ts.assertValues(2, 4)
		  .assertNoError()
		  .assertComplete();
	}

	@Test
	public void differentLength() {

		AssertSubscriber<Integer> ts = AssertSubscriber.create();

		Flux<Integer> source1 = Flux.fromIterable(Arrays.asList(1, 2));
		Flux<Integer> source2 = Flux.just(1, 2, 3);
		source1.zipWith(source2, (a, b) -> a + b)
		       .subscribe(ts);

		ts.assertValues(2, 4)
		  .assertNoError()
		  .assertComplete();
	}

	@Test
	public void differentLengthOpt() {

		AssertSubscriber<Integer> ts = AssertSubscriber.create();

		Flux<Integer> source1 = Flux.fromIterable(Arrays.asList(1, 2));
		Flux<Integer> source2 = Flux.just(1, 2, 3);
		source1.zipWith(source2, (a, b) -> a + b)
		       .subscribe(ts);

		ts.assertValues(2, 4)
		  .assertNoError()
		  .assertComplete();
	}

	@Test
	public void emptyNonEmpty() {
		AssertSubscriber<Integer> ts = AssertSubscriber.create();

		Flux<Integer> source1 = Flux.fromIterable(Collections.emptyList());
		Flux<Integer> source2 = Flux.just(1, 2, 3);
		source1.zipWith(source2, (a, b) -> a + b)
		       .subscribe(ts);

		ts.assertNoValues()
		  .assertNoError()
		  .assertComplete();
	}

	@Test
	public void nonEmptyAndEmpty() {
		AssertSubscriber<Integer> ts = AssertSubscriber.create();

		Flux<Integer> source1 = Flux.just(1, 2, 3);
		Flux<Integer> source2 = Flux.fromIterable(Collections.emptyList());
		source1.zipWith(source2, (a, b) -> a + b)
		       .subscribe(ts);

		ts.assertNoValues()
		  .assertNoError()
		  .assertComplete();
	}

	@Test
	public void scalarNonScalar() {
		AssertSubscriber<Integer> ts = AssertSubscriber.create();

		Flux<Integer> source1 = Flux.just(1);
		Flux<Integer> source2 = Flux.just(1, 2, 3);
		source1.zipWith(source2, (a, b) -> a + b)
		       .subscribe(ts);

		ts.assertValues(2)
		  .assertNoError()
		  .assertComplete();
	}

	@Test
	public void scalarNonScalarBackpressured() {
		AssertSubscriber<Integer> ts = AssertSubscriber.create(0);

		Flux<Integer> source1 = Flux.just(1);
		Flux<Integer> source2 = Flux.just(1, 2, 3);
		source1.zipWith(source2, (a, b) -> a + b)
		       .subscribe(ts);

		ts.assertNoValues()
		  .assertNoError()
		  .assertNotComplete();

		ts.request(1);

		ts.assertValues(2)
		  .assertNoError()
		  .assertComplete();
	}

	@Test
	public void scalarNonScalarOpt() {
		AssertSubscriber<Integer> ts = AssertSubscriber.create();

		Flux<Integer> source1 = Flux.just(1);
		Flux<Integer> source2 = Flux.just(1, 2, 3);
		source1.zipWith(source2, (a, b) -> a + b)
		       .subscribe(ts);

		ts.assertValues(2)
		  .assertNoError()
		  .assertComplete();
	}

	@Test
	public void scalarScalar() {
		AssertSubscriber<Integer> ts = AssertSubscriber.create();

		Flux<Integer> source1 = Flux.just(1);
		Flux<Integer> source2 = Flux.just(1);
		source1.zipWith(source2, (a, b) -> a + b)
		       .subscribe(ts);

		ts.assertValues(2)
		  .assertNoError()
		  .assertComplete();
	}

	@Test
	public void emptyScalar() {
		AssertSubscriber<Integer> ts = AssertSubscriber.create();

		Flux<Integer> source1 = Flux.empty();
		Flux<Integer> source2 = Flux.just(1);
		source1.zipWith(source2, (a, b) -> a + b)
		       .subscribe(ts);

		ts.assertNoValues()
		  .assertNoError()
		  .assertComplete();
	}

	@Test
	public void syncFusionMapToNull() {
		AssertSubscriber<Integer> ts = AssertSubscriber.create();

		Flux.fromIterable(Arrays.asList(1, 2, 3, 4, 5, 6, 7, 8, 9, 10))
		    .zipWith(Flux.fromIterable(Arrays.asList(1, 2))
		                 .map(v -> v == 2 ? null : v), (a, b) -> a + b)
		    .subscribe(ts);

		ts.assertValues(2)
		  .assertError(NullPointerException.class)
		  .assertNotComplete();
	}

	@Test
	public void pairWise() {
		Flux<Tuple2<Tuple2<Integer, String>, String>> f =
				Flux.zip(Flux.just(1), Flux.just("test"))
				    .zipWith(Flux.just("test2"));

		assertThat(f).isInstanceOf(FluxZip.class);
		FluxZip<?, ?> s = (FluxZip<?, ?>) f;
		assertThat(s.sources).isNotNull();
		assertThat(s.sources).hasSize(3);

		Flux<Tuple2<Integer, String>> ff = f.map(t -> Tuples.of(t.getT1()
		                                                         .getT1(),
				t.getT1()
				 .getT2() + t.getT2()));

		ff.subscribeWith(AssertSubscriber.create())
		  .assertValues(Tuples.of(1, "testtest2"))
		  .assertComplete();
	}

	@Test
	public void nonPairWisePairWise() {
		Flux<Tuple2<Tuple3<Integer, String, String>, String>> f =
				Flux.zip(Flux.just(1), Flux.just("test"), Flux.just("test0"))
				    .zipWith(Flux.just("test2"));

		assertThat(f).isInstanceOf(FluxZip.class);
		FluxZip<?, ?> s = (FluxZip<?, ?>) f;
		assertThat(s.sources).isNotNull();
		assertThat(s.sources).hasSize(2);

		Flux<Tuple2<Integer, String>> ff = f.map(t -> Tuples.of(t.getT1()
		                                                         .getT1(),
				t.getT1()
				 .getT2() + t.getT2()));

		ff.subscribeWith(AssertSubscriber.create())
		  .assertValues(Tuples.of(1, "testtest2"))
		  .assertComplete();
	}

	@Test
	public void pairWise3() {
		AtomicLong ref = new AtomicLong();
		Flux<Tuple2<Tuple2<Integer, String>, String>> f =
				Flux.zip(Flux.just(1), Flux.just("test"))
				    .zipWith(Flux.just("test2")
				                 .hide()
				                 .doOnRequest(ref::set), 1);

		assertThat(f).isInstanceOf(FluxZip.class);
		FluxZip<?, ?> s = (FluxZip<?, ?>) f;
		assertThat(s.sources).isNotNull();
		assertThat(s.sources).hasSize(2);

		Flux<Tuple2<Integer, String>> ff = f.map(t -> Tuples.of(t.getT1()
		                                                         .getT1(),
				t.getT1()
				 .getT2() + t.getT2()));

		ff.subscribeWith(AssertSubscriber.create())
		  .assertValues(Tuples.of(1, "testtest2"))
		  .assertComplete();
		assertThat(ref.get() == 1).isTrue();
	}

	@Test
	public void pairWise2() {
		Flux<Tuple2<Tuple2<Integer, String>, String>> f =
				Flux.zip(Arrays.asList(Flux.just(1), Flux.just("test")),
						obj -> Tuples.of((int) obj[0], (String) obj[1]))
				    .zipWith(Flux.just("test2"));

		assertThat(f).isInstanceOf(FluxZip.class);
		FluxZip<?, ?> s = (FluxZip<?, ?>) f;
		assertThat(s.sources).isNotNull();
		assertThat(s.sources).hasSize(2);

		Flux<Tuple2<Integer, String>> ff = f.map(t -> Tuples.of(t.getT1()
		                                                         .getT1(),
				t.getT1()
				 .getT2() + t.getT2()));

		ff.subscribeWith(AssertSubscriber.create())
		  .assertValues(Tuples.of(1, "testtest2"))
		  .assertComplete();
	}

	@Test
	public void multipleStreamValuesCanBeZipped() {
//		"Multiple Stream"s values can be zipped"
//		given: "source composables to merge, buffer and tap"
		Sinks.Many<Integer> source1 = Sinks.many().multicast().onBackpressureBuffer();
		Sinks.Many<Integer> source2 = Sinks.many().multicast().onBackpressureBuffer();
		Flux<Integer> zippedFlux = Flux.zip(source1.asFlux(), source2.asFlux(), (t1, t2) -> t1 + t2);
		AtomicReference<Integer> tap = new AtomicReference<>();
		zippedFlux.subscribe(it -> tap.set(it));

//		when: "the sources accept a value"
		source1.emitNext(1, FAIL_FAST);
		source2.emitNext(2, FAIL_FAST);
		source2.emitNext(3, FAIL_FAST);
		source2.emitNext(4, FAIL_FAST);

//		then: "the values are all collected from source1 flux"
		assertThat(tap).hasValue(3);

//		when: "the sources accept the missing value"
		source2.emitNext(5, FAIL_FAST);
		source1.emitNext(6, FAIL_FAST);

//		then: "the values are all collected from source1 flux"
		assertThat(tap).hasValue(9);
	}

	@Test
	public void multipleIterableStreamValuesCanBeZipped() {
//		"Multiple iterable Stream"s values can be zipped"
//		given: "source composables to zip, buffer and tap"
		Flux<Integer> odds = Flux.just(1, 3, 5, 7, 9);
		Flux<Integer> even = Flux.just(2, 4, 6);

//		when: "the sources are zipped"
		Flux<List<Integer>> zippedFlux =
				Flux.zip(odds, even, (t1, t2) -> Arrays.asList(t1, t2));
		Mono<List<List<Integer>>> tap = zippedFlux.collectList();

//		then: "the values are all collected from source1 flux"
		assertThat(tap.block()).containsExactly(Arrays.asList(1, 2),
				Arrays.asList(3, 4),
				Arrays.asList(5, 6));

//		when: "the sources are zipped in a flat map"
		zippedFlux = odds.flatMap(it -> Flux.zip(Flux.just(it),
				even,
				(t1, t2) -> Arrays.asList(t1, t2)));
		tap = zippedFlux.collectList();

//		then: "the values are all collected from source1 flux"
		assertThat(tap.block()).containsExactly(Arrays.asList(1, 2),
				Arrays.asList(3, 2),
				Arrays.asList(5, 2),
				Arrays.asList(7, 2),
				Arrays.asList(9, 2));
	}

	@Test
	public void zip() {
		StepVerifier.create(Flux.zip(obj -> (int) obj[0], Flux.just(1)))
		            .expectNext(1)
		            .verifyComplete();
	}

	@Test
	public void zipEmpty() {
		StepVerifier.create(Flux.zip(obj -> (int) obj[0]))
		            .verifyComplete();
	}

	@Test
	public void zipHide() {
		StepVerifier.create(Flux.zip(obj -> (int) obj[0],
				Flux.just(1)
				    .hide()))
		            .expectNext(1)
		            .verifyComplete();
	}

	@Test
	public void zip2() {
		StepVerifier.create(Flux.zip(Flux.just(1), Flux.just(2), (a, b) -> a))
		            .expectNext(1)
		            .verifyComplete();
	}

	@Test
	@SuppressWarnings("unchecked")
	public void zip3() {
		StepVerifier.create(Flux.zip(Flux.just(1), Flux.just(2), Flux.just(3)))
		            .expectNext(Tuples.of(1, 2, 3))
		            .verifyComplete();
	}

	@Test
	@SuppressWarnings("unchecked")
	public void zip4() {
		StepVerifier.create(Flux.zip(Flux.just(1),
				Flux.just(2),
				Flux.just(3),
				Flux.just(4)))
		            .expectNext(Tuples.of(1, 2, 3, 4))
		            .verifyComplete();
	}

	@Test
	@SuppressWarnings("unchecked")
	public void zip5() {
		StepVerifier.create(Flux.zip(Flux.just(1),
				Flux.just(2),
				Flux.just(3),
				Flux.just(4),
				Flux.just(5)))
		            .expectNext(Tuples.of(1, 2, 3, 4, 5))
		            .verifyComplete();
	}

	@Test
	@SuppressWarnings("unchecked")
	public void zip6() {
		StepVerifier.create(Flux.zip(Flux.just(1),
				Flux.just(2),
				Flux.just(3),
				Flux.just(4),
				Flux.just(5),
				Flux.just(6)))
		            .expectNext(Tuples.of(1, 2, 3, 4, 5, 6))
		            .verifyComplete();
	}

	@Test
	@SuppressWarnings("unchecked")
	public void zip7() {
		StepVerifier.create(Flux.zip(Flux.just(1),
				Flux.just(2),
				Flux.just(3),
				Flux.just(4),
				Flux.just(5),
				Flux.just(6),
				Flux.just(7)))
		            .expectNext(Tuples.of(1, 2, 3, 4, 5, 6, 7))
		            .verifyComplete();
	}

	@Test
	@SuppressWarnings("unchecked")
	public void zip8() {
		StepVerifier.create(Flux.zip(Flux.just(1),
				Flux.just(2),
				Flux.just(3),
				Flux.just(4),
				Flux.just(5),
				Flux.just(6),
				Flux.just(7),
				Flux.just(8)))
		            .expectNext(Tuples.of(1, 2, 3, 4, 5, 6, 7, 8))
		            .verifyComplete();
	}

	@Test
	@SuppressWarnings("unchecked")
	public void createZipWithPrefetch() {
		Flux<Integer>[] list = new Flux[]{Flux.just(1), Flux.just(2)};
		Flux<Integer> f = Flux.zip(obj -> 0, 123, list);
		assertThat(f.getPrefetch()).isEqualTo(123);
	}

	@Test
	@SuppressWarnings("unchecked")
	public void createZipWithPrefetchIterable() {
		List<Flux<Integer>> list = Arrays.asList(Flux.just(1), Flux.just(2));
		Flux<Integer> f = Flux.zip(list, 123, obj -> 0);
		assertThat(f.getPrefetch()).isEqualTo(123);
	}

	@Test
	public void failPrefetch() {
		assertThatExceptionOfType(IllegalArgumentException.class).isThrownBy(() -> {
			Flux.zip(obj -> 0, -1, Flux.just(1), Flux.just(2));
		});
	}

	@Test
	public void failPrefetchIterable() {
		assertThatExceptionOfType(IllegalArgumentException.class).isThrownBy(() -> {
			Flux.zip(Arrays.asList(Flux.just(1), Flux.just(2)), -1, obj -> 0);
		});
	}

	@Test
	public void failIterableNull() {
		StepVerifier.create(Flux.zip(Arrays.asList(Flux.just(1), null), obj -> 0))
		            .verifyError(NullPointerException.class);
	}

	@Test
	public void failIterableCallable() {
		StepVerifier.create(Flux.zip(Arrays.asList(Flux.just(1), Mono.fromCallable(() -> {
			throw new Exception("test");
		})), obj -> 0))
		            .verifyErrorMessage("test");
	}

	@Test
	public void prematureCompleteIterableCallableNull() {
		StepVerifier.create(Flux.zip(Arrays.asList(Flux.just(1),
				Mono.fromCallable(() -> null)), obj -> 0))
		            .verifyComplete();
	}

	@Test
	public void prematureCompleteIterableEmptyScalarSource() {
		StepVerifier.create(Flux.zip(Arrays.asList(Flux.just(1), Mono.empty()), obj -> 0))
		            .verifyComplete();
	}

	@Test //FIXME use Violation.NO_CLEANUP_ON_TERMINATE
	public void failDoubleNext() {
		Hooks.onNextDropped(c -> {
		});
		StepVerifier.create(Flux.zip(obj -> 0, Flux.just(1), Flux.just(2), s -> {
			s.onSubscribe(Operators.emptySubscription());
			s.onNext(2);
			s.onNext(3);
		}))
		            .thenCancel()
		            .verify();
		Hooks.resetOnNextDropped();
	}

	@Test //FIXME use Violation.NO_CLEANUP_ON_TERMINATE
	public void ignoreDoubleComplete() {
		StepVerifier.create(Flux.zip(obj -> 0, Flux.just(1), Flux.never(), s -> {
			s.onSubscribe(Operators.emptySubscription());
			s.onComplete();
			s.onComplete();
		}))
		            .verifyComplete();
	}

	@Test //FIXME use Violation.NO_CLEANUP_ON_TERMINATE
	public void failDoubleError() {
		TestLogger testLogger = new TestLogger();
		LoggerUtils.addAppender(testLogger, Operators.class);
		try {
			StepVerifier.create(Flux.zip(obj -> 0, Flux.just(1), Flux.never(), s -> {
				s.onSubscribe(Operators.emptySubscription());
				s.onError(new Exception("test"));
				s.onError(new Exception("test2"));
			}))
			            .verifyErrorMessage("test");
<<<<<<< HEAD

			Assertions.assertThat(testLogger.getErrContent())
			          .contains("Operator called default onErrorDropped")
			          .contains("test2");
		} finally {
			LoggerUtils.resetAppender(Operators.class);
=======
			fail("Exception expected");
		}
		catch (Exception e) {
			assertThat(Exceptions.unwrap(e)).hasMessage("test2");
>>>>>>> c1767fd6
		}
	}

	@Test //FIXME use Violation.NO_CLEANUP_ON_TERMINATE
	public void failDoubleError3() {
		TestLogger testLogger = new TestLogger();
		LoggerUtils.addAppender(testLogger, Operators.class);
		try {
			StepVerifier.create(Flux.zip(obj -> 0,
					Flux.just(1)
					    .hide(),
					Flux.never(),
					s -> {
						s.onSubscribe(Operators.emptySubscription());
						s.onError(new Exception("test"));
						s.onError(new Exception("test2"));
					}))
			            .verifyErrorMessage("test");
<<<<<<< HEAD

			Assertions.assertThat(testLogger.getErrContent())
			          .contains("Operator called default onErrorDropped")
			          .contains("test2");
		} finally {
			LoggerUtils.resetAppender(Operators.class);
=======
			fail("Exception expected");
		}
		catch (Exception e) {
			assertThat(Exceptions.unwrap(e)).hasMessage("test2");
>>>>>>> c1767fd6
		}
	}

	@Test //FIXME use Violation.NO_CLEANUP_ON_TERMINATE
	public void failDoubleErrorSilent() {
		Hooks.onErrorDropped(e -> {
		});
		StepVerifier.create(Flux.zip(obj -> 0, Flux.just(1), Flux.never(), s -> {
			s.onSubscribe(Operators.emptySubscription());
			s.onError(new Exception("test"));
			s.onError(new Exception("test2"));
		}))
		            .verifyErrorMessage("test");
	}

	@Test //FIXME use Violation.NO_CLEANUP_ON_TERMINATE
	public void failDoubleErrorHide() {
		TestLogger testLogger = new TestLogger();
		LoggerUtils.addAppender(testLogger, Operators.class);
		try {
			StepVerifier.create(Flux.zip(obj -> 0,
					Flux.just(1)
					    .hide(),
					Flux.never(),
					s -> {
						s.onSubscribe(Operators.emptySubscription());
						s.onError(new Exception("test"));
						s.onError(new Exception("test2"));
					}))
			            .verifyErrorMessage("test");
<<<<<<< HEAD

			Assertions.assertThat(testLogger.getErrContent())
			          .contains("Operator called default onErrorDropped")
			          .contains("test2");
		} finally {
			LoggerUtils.resetAppender(Operators.class);
=======
			fail("Exception expected");
		}
		catch (Exception e) {
			assertThat(Exceptions.unwrap(e)).hasMessage("test2");
>>>>>>> c1767fd6
		}
	}

	@Test
	public void failDoubleTerminalPublisher() {
		Sinks.Many<Integer> d1 = Sinks.unsafe().many().multicast().directBestEffort();
		Hooks.onErrorDropped(e -> {
		});
		StepVerifier.create(Flux.zip(obj -> 0, Flux.just(1), d1.asFlux(), s -> {
			CoreSubscriber<?> a = (CoreSubscriber<?>) Scannable.from(d1).inners().findFirst().get().scan(Scannable.Attr.ACTUAL);

			s.onSubscribe(Operators.emptySubscription());
			s.onComplete();
			a.onError(new Exception("test"));
		}))
		            .verifyComplete();
	}

	@Test //FIXME use Violation.NO_CLEANUP_ON_TERMINATE
	public void failDoubleError2() {
		TestLogger testLogger = new TestLogger();
		LoggerUtils.addAppender(testLogger, Operators.class);
		try {
			StepVerifier.create(Flux.zip(obj -> 0,
					Flux.just(1)
					    .hide(),
					Flux.never(),
					s -> {
						s.onSubscribe(Operators.emptySubscription());
						s.onError(new Exception("test"));
						s.onError(new Exception("test2"));
					}))
			            .verifyErrorMessage("test");
<<<<<<< HEAD

			Assertions.assertThat(testLogger.getErrContent())
			          .contains("Operator called default onErrorDropped")
			          .contains("test2");
		} finally {
			LoggerUtils.resetAppender(Operators.class);
=======
			fail("Exception expected");
		}
		catch (Exception e) {
			assertThat(Exceptions.unwrap(e)).hasMessage("test2");
>>>>>>> c1767fd6
		}
	}

	@Test
	public void failNull() {
		StepVerifier.create(Flux.zip(obj -> 0, Flux.just(1), null))
		            .verifyError(NullPointerException.class);
	}

	@Test
	public void failCombinedNull() {
		StepVerifier.create(Flux.zip(obj -> null, Flux.just(1), Flux.just(2)))
		            .verifyError(NullPointerException.class);
	}

	@Test
	public void failCombinedNullHide() {
		StepVerifier.create(Flux.zip(obj -> null,
				Flux.just(1),
				Flux.just(2)
				    .hide()))
		            .verifyError(NullPointerException.class);
	}

	@Test
	public void failCombinedNullHideAll() {
		StepVerifier.create(Flux.zip(obj -> null,
				Flux.just(1)
				    .hide(),
				Flux.just(2)
				    .hide()))
		            .verifyError(NullPointerException.class);
	}

	@Test
	public void ignoreRequestZeroHideAll() {
		StepVerifier.create(Flux.zip(obj -> (int) obj[0] + (int) obj[1],
				Flux.just(1)
				    .hide(),
				Flux.just(2)
				    .hide()), 0)
		            .consumeSubscriptionWith(s -> s.request(0))
		            .thenRequest(1)
		            .expectNext(3)
		            .verifyComplete();
	}

	@Test
	public void failCombinedFusedError() {
		StepVerifier.create(Flux.zip(obj -> 0, Flux.just(1, null), Flux.just(2, 3)), 0)
		            .thenRequest(1)
		            .expectNext(0)
		            .verifyError(NullPointerException.class);
	}

	@Test
	public void backpressuredAsyncFusedCancelled() {
		Sinks.Many<Integer> up = Sinks.many().unicast().onBackpressureBuffer();
		StepVerifier.create(Flux.zip(obj -> (int) obj[0] + (int) obj[1],
				1,
				up.asFlux(),
				Flux.just(2, 3, 5)), 0)
		            .then(() -> up.emitNext(1, FAIL_FAST))
		            .thenRequest(1)
		            .expectNext(3)
		            .then(() -> up.emitNext(2, FAIL_FAST))
		            .thenRequest(1)
		            .expectNext(5)
		            .thenCancel()
		            .verify();
	}

	@Test
	public void backpressuredAsyncFusedCancelled2() {
		Sinks.Many<Integer> up = Sinks.many().unicast().onBackpressureBuffer();
		StepVerifier.create(Flux.zip(obj -> (int) obj[0] + (int) obj[1],
				1,
				up.asFlux(),
				Flux.just(2, 3, 5)), 0)
		            .then(() -> up.emitNext(1, FAIL_FAST))
		            .thenRequest(3)
		            .expectNext(3)
		            .then(() -> up.emitNext(2, FAIL_FAST))
		            .expectNext(5)
		            .thenCancel()
		            .verify();
	}

	@Test
	@SuppressWarnings("rawtypes")
	public void backpressuredAsyncFusedError() {
		Hooks.onErrorDropped(c -> {
			assertThat(c).hasMessage("test2");
		});
		Sinks.Many<Integer> up = Sinks.many().unicast().onBackpressureBuffer();
		FluxZip.ZipInner[] inner = new FluxZip.ZipInner[1];
		StepVerifier.create(Flux.zip(obj -> (int) obj[0] + (int) obj[1],
				1,
				up.asFlux(),
				Flux.just(2, 3, 5)), 0)
					.expectSubscription()
					.then(() -> inner[0] = ((FluxZip.ZipInner) Scannable.from(up).scan(Scannable.Attr.ACTUAL)))
		            .then(() -> up.emitNext(1, FAIL_FAST))
		            .thenRequest(1)
		            .expectNext(3)
		            .then(() -> up.emitNext(2, FAIL_FAST))
		            .thenRequest(1)
		            .expectNext(5)
		            .then(() -> inner[0].onError(new Exception("test")))
		            .then(() -> inner[0].onError(new Exception("test2")))
		            .verifyErrorMessage("test");
	}

	@Test
	@SuppressWarnings("rawtypes")
	public void backpressuredAsyncFusedErrorHideAll() {
		Hooks.onErrorDropped(c -> {
			assertThat(c).hasMessage("test2");
		});
		Sinks.Many<Integer> up = Sinks.many().unicast().onBackpressureBuffer();
		FluxZip.ZipInner[] inner = new FluxZip.ZipInner[1];
		StepVerifier.create(Flux.zip(obj -> (int) obj[0] + (int) obj[1], 1, up.asFlux(), s -> {
			FluxZip.ZipInner zipInner = (FluxZip.ZipInner) Scannable.from(up).scan(Scannable.Attr.ACTUAL);
			assertThat(zipInner.parent.subscribers[1].done).isFalse();
			Flux.just(2, 3, 5)
			    .subscribe(s);
		})
		                        .hide(), 0)
					.expectSubscription()
					.then(() -> inner[0] = (FluxZip.ZipInner) Scannable.from(up).scan(Scannable.Attr.ACTUAL))
		            .then(() -> up.emitNext(1, FAIL_FAST))
		            .thenRequest(1)
		            .expectNext(3)
		            .then(() -> up.emitNext(2, FAIL_FAST))
		            .thenRequest(1)
		            .expectNext(5)
		            .then(() -> assertThat(inner[0].done).isFalse())
		            .then(() -> inner[0].onError(new Exception("test")))
		            .then(() -> assertThat(inner[0].done).isTrue())
		            .then(() -> inner[0].onError(new Exception("test2")))
		            .verifyErrorMessage("test");
	}

	@Test
	public void backpressuredAsyncFusedComplete() {
		Sinks.Many<Integer> up = Sinks.many().unicast().onBackpressureBuffer();
		StepVerifier.create(Flux.zip(obj -> (int) obj[0] + (int) obj[1],
				1,
				up.asFlux(),
				Flux.just(2, 3, 5)), 0)
		            .then(() -> up.emitNext(1, FAIL_FAST))
		            .thenRequest(1)
		            .expectNext(3)
		            .then(() -> up.emitNext(2, FAIL_FAST))
		            .thenRequest(1)
		            .expectNext(5)
		            .then(() -> up.emitComplete(FAIL_FAST))
		            .verifyComplete();
	}

	@Test
	public void failCombinedError() {
		StepVerifier.create(Flux.zip(obj -> {
			throw new RuntimeException("test");
		}, 123, Flux.just(1), Flux.just(2), Flux.just(3)))
		            .verifyErrorMessage("test");
	}

	@Test
	public void failCombinedErrorHide() {
		StepVerifier.create(Flux.zip(obj -> {
					throw new RuntimeException("test");
				},
				123,
				Flux.just(1)
				    .hide(),
				Flux.just(2)
				    .hide(),
				Flux.just(3)))
		            .verifyErrorMessage("test");
	}

	@Test
	public void failCombinedErrorHideAll() {
		StepVerifier.create(Flux.zip(obj -> {
					throw new RuntimeException("test");
				},
				123,
				Flux.just(1)
				    .hide(),
				Flux.just(2)
				    .hide(),
				Flux.just(3)
				    .hide()))
		            .verifyErrorMessage("test");
	}

	@Test
	public void failCallable() {
		StepVerifier.create(Flux.zip(obj -> 0, Flux.just(1), Mono.fromCallable(() -> {
			throw new Exception("test");
		})))
		            .verifyErrorMessage("test");
	}

	@Test
	public void prematureCompleteCallableNull() {
		StepVerifier.create(Flux.zip(obj -> 0,
				Flux.just(1),
				Mono.fromCallable(() -> null)))
		            .verifyComplete();
	}

	@Test
	public void prematureCompleteCallableNullHide() {
		StepVerifier.create(Flux.zip(obj -> 0,
				Flux.just(1)
				    .hide(),
				Mono.fromCallable(() -> null)))
		            .verifyComplete();
	}

	@Test
	public void prematureCompleteCallableNullHideAll() {
		StepVerifier.create(Flux.zip(obj -> 0,
				Flux.just(1)
				    .hide(),
				Mono.fromCallable(() -> null)
				    .hide()))
		            .verifyComplete();
	}

	@Test
	public void prematureCompleteEmptySource() {
		StepVerifier.create(Flux.zip(obj -> 0, Flux.just(1), Mono.empty()))
		            .verifyComplete();
	}

	@Test
	public void prematureCompleteEmptySourceHide() {
		StepVerifier.create(Flux.zip(obj -> 0,
				Flux.just(1)
				    .hide(),
				Mono.empty()))
		            .verifyComplete();
	}

	@Test
	public void prematureCompleteSourceEmpty() {
		StepVerifier.create(Flux.zip(obj -> 0,
				Flux.just(1),
				Mono.empty()
				    .hide()))
		            .verifyComplete();
	}

	@Test
	public void prematureCompleteSourceEmptyDouble() {
		Sinks.Many<Integer> d = Sinks.unsafe().many().multicast().directBestEffort();
		StepVerifier.create(Flux.zip(obj -> 0, d.asFlux(), s -> {
			Scannable directInner = Scannable.from(d).inners().findFirst().get();
			CoreSubscriber<?> directInnerDownstream = (CoreSubscriber<?>) directInner.scan(Scannable.Attr.ACTUAL);

			Operators.complete(s);

			directInnerDownstream.onComplete();
		}, Mono.just(1)))
		            .verifyComplete();
	}

	@Test
	public void prematureCompleteSourceError() {
		StepVerifier.create(Flux.zip(obj -> 0,
				Flux.just(1),
				Mono.error(new Exception("test"))))
		            .verifyErrorMessage("test");
	}

	@Test
	public void prematureCompleteSourceErrorHide() {
		StepVerifier.create(Flux.zip(obj -> 0,
				Flux.just(1)
				    .hide(),
				Mono.error(new Exception("test"))))
		            .verifyErrorMessage("test");
	}

	@Test
	public void prematureCompleteEmpty() {
		StepVerifier.create(Flux.zip(obj -> 0))
		            .verifyComplete();
	}

	@Test
	public void prematureCompleteIterableEmpty() {
		StepVerifier.create(Flux.zip(Arrays.asList(), obj -> 0))
		            .verifyComplete();
	}

	@Test
	public void moreThan8() {
		StepVerifier.create(Flux.zip(Arrays.asList(Flux.just(1),
				Flux.just(2),
				Flux.just(3),
				Flux.just(4),
				Flux.just(5),
				Flux.just(6),
				Flux.just(7),
				Flux.just(8),
				Flux.just(9)),
				obj -> (int) obj[0] + (int) obj[1] + (int) obj[2] + (int) obj[3] + (int) obj[4] + (int) obj[5] + (int) obj[6] + (int) obj[7] + (int) obj[8]))
		            .expectNext(45)
		            .verifyComplete();
	}

	@Test
	public void size8LikeInternalBuffer() {
		StepVerifier.create(Flux.zip(Arrays.asList(Flux.just(1),
				Flux.just(2),
				Flux.just(3),
				Flux.just(4),
				Flux.just(5),
				Flux.just(6),
				Flux.just(7),
				Flux.just(8)),
				obj -> (int) obj[0] + (int) obj[1] + (int) obj[2] + (int) obj[3] + (int) obj[4] + (int) obj[5] + (int) obj[6] + (int) obj[7]))
		            .expectNext(36)
		            .verifyComplete();
	}

	@Test
	@SuppressWarnings("unchecked")
	public void cancelled() {
		AtomicReference<FluxZip.ZipSingleCoordinator> ref = new AtomicReference<>();

		StepVerifier.create(Flux.zip(obj -> (int) obj[0] + (int) obj[1] + (int) obj[2],
				1,
				Flux.just(1, 2),
				Flux.defer(() -> {
					ref.get()
					   .cancel();
					return Flux.just(3);
				}),
				Flux.just(3))
		                        .doOnSubscribe(s -> {
			                        assertThat(s).isInstanceOf(FluxZip.ZipSingleCoordinator.class);
			                        ref.set((FluxZip.ZipSingleCoordinator) s);
			                        assertInnerSubscriberBefore(ref.get());
		                        }), 0)
		            .then(() -> assertThat(ref.get()
		                                      .scan(Scannable.Attr.BUFFERED)).isEqualTo(3))
		            .then(() -> assertThat(ref.get()
		                                      .scan(Scannable.Attr.PREFETCH)).isEqualTo(Integer.MAX_VALUE))
		            .then(() -> assertThat(ref.get()
		                                      .inners()).hasSize(3))
		            .thenCancel()
		            .verify();

		assertInnerSubscriber(ref.get());
	}

	@SuppressWarnings("unchecked")
	void assertInnerSubscriberBefore(FluxZip.ZipSingleCoordinator c) {
		FluxZip.ZipSingleSubscriber s = (FluxZip.ZipSingleSubscriber) c.inners()
		                                                               .findFirst()
		                                                               .get();

		assertThat(s.scan(Scannable.Attr.TERMINATED)).isFalse();
		assertThat(s.scan(Scannable.Attr.BUFFERED)).isEqualTo(0);
		assertThat(s.scan(Scannable.Attr.CANCELLED)).isFalse();
	}

	@SuppressWarnings("unchecked")
	void assertInnerSubscriber(FluxZip.ZipSingleCoordinator c) {
		FluxZip.ZipSingleSubscriber s = (FluxZip.ZipSingleSubscriber) c.inners()
		                                                               .findFirst()
		                                                               .get();

		assertThat(s.scan(Scannable.Attr.TERMINATED)).isTrue();
		assertThat(s.scan(Scannable.Attr.BUFFERED)).isEqualTo(1);
		assertThat(s.scan(Scannable.Attr.CANCELLED)).isTrue();

		Hooks.onNextDropped(v -> {
		});
		s.onNext(0);
		Hooks.resetOnNextDropped();
	}

	@Test
	@SuppressWarnings("unchecked")
	public void cancelledHide() {
		AtomicReference<FluxZip.ZipCoordinator> ref = new AtomicReference<>();

		StepVerifier.create(Flux.zip(obj -> (int) obj[0] + (int) obj[1] + (int) obj[2],
				123,
				Flux.just(1, 2)
				    .hide(),
				Flux.defer(() -> {
					ref.get()
					   .cancel();
					return Flux.just(3);
				}),
				Flux.just(3)
				    .hide())
		                        .doOnSubscribe(s -> {
			                        assertThat(s).isInstanceOf(FluxZip.ZipCoordinator.class);
			                        ref.set((FluxZip.ZipCoordinator) s);
			                        assertInnerSubscriberBefore(ref.get());
		                        }), 0)
		            .then(() -> assertThat(ref.get()
		                                      .inners().count()).isEqualTo(3))
		            .then(() -> assertThat(ref.get()
		                                      .scan(Scannable.Attr.ERROR)).isNull())
		            .then(() -> assertThat(ref.get()
		                                      .scan(Scannable.Attr.REQUESTED_FROM_DOWNSTREAM)).isEqualTo(0L))
		            .thenCancel()
		            .verify();

		assertInnerSubscriber(ref.get());
	}

	@Test
	@SuppressWarnings("unchecked")
	public void delayedCancelledHide() {
		AtomicReference<FluxZip.ZipCoordinator> ref = new AtomicReference<>();

		StepVerifier.create(Flux.zip(obj -> (int) obj[0] + (int) obj[1] + (int) obj[2],
				123,
				Flux.just(1, 2)
				    .hide(),
				Flux.defer(() -> {
					ref.get()
					   .cancel();
					assertThat(ref.get()
					              .scan(Scannable.Attr.CANCELLED)).isTrue();
					assertThat(ref.get()
					              .scanOrDefault(Scannable.Attr.TERMINATED, false));
					return Flux.just(3);
				}),
				Flux.just(3)
				    .hide())
		                        .doOnSubscribe(s -> {
			                        assertThat(s).isInstanceOf(FluxZip.ZipCoordinator.class);
			                        ref.set((FluxZip.ZipCoordinator) s);
			                        assertInnerSubscriberBefore(ref.get());
		                        }), 0)
		            .then(() -> assertThat(ref.get()
		                                      .inners()).hasSize(3))
		            .then(() -> assertThat(ref.get()
		                                      .scan(Scannable.Attr.ERROR)).isNull())
		            .then(() -> assertThat(ref.get()
		                                      .scan(Scannable.Attr
				                                      .REQUESTED_FROM_DOWNSTREAM)).isEqualTo(0L))
		            .thenCancel()
		            .verify();

		assertInnerSubscriber(ref.get());
	}

	@SuppressWarnings("unchecked")
	void assertInnerSubscriberBefore(FluxZip.ZipCoordinator c) {
		FluxZip.ZipInner s = (FluxZip.ZipInner) c.inners()
		                                         .iterator()
		                                         .next();

		assertThat(s.scan(Scannable.Attr.TERMINATED)).isFalse();
		assertThat(s.scan(Scannable.Attr.PREFETCH)).isEqualTo(123);
		assertThat(s.scan(Scannable.Attr.BUFFERED)).isEqualTo(0);
		assertThat(s.scan(Scannable.Attr.CANCELLED)).isFalse();
	}

	@SuppressWarnings("unchecked")
	void assertInnerSubscriber(FluxZip.ZipCoordinator c) {
		FluxZip.ZipInner s = (FluxZip.ZipInner) c.inners()
		                                         .iterator()
		                                         .next();

		assertThat(s.scan(Scannable.Attr.TERMINATED)).isFalse();
		assertThat(s.scan(Scannable.Attr.PREFETCH)).isEqualTo(123);
		assertThat(c.inners()).hasSize(3);
		assertThat(s.scan(Scannable.Attr.CANCELLED)).isTrue();
	}

	@Test
	public void moreThan8Hide() {
		StepVerifier.create(Flux.zip(Arrays.asList(Flux.just(1)
		                                               .hide(),
				Flux.just(2)
				    .hide(),
				Flux.just(3)
				    .hide(),
				Flux.just(4)
				    .hide(),
				Flux.just(5)
				    .hide(),
				Flux.just(6)
				    .hide(),
				Flux.just(7)
				    .hide(),
				Flux.just(8)
				    .hide(),
				Flux.just(9)
				    .hide()),
				obj -> (int) obj[0] + (int) obj[1] + (int) obj[2] + (int) obj[3] + (int) obj[4] + (int) obj[5] + (int) obj[6] + (int) obj[7] + (int) obj[8]))
		            .expectNext(45)
		            .verifyComplete();
	}

	@Test
	public void seven() {
		StepVerifier.create(Flux.zip(Arrays.asList(Flux.just(1),
				Flux.just(2),
				Flux.just(3),
				Flux.just(4)
				    .hide(),
				Flux.just(5)
				    .hide(),
				Flux.just(6)
				    .hide(),
				Flux.just(7)
				    .hide()),
				obj -> (int) obj[0] + (int) obj[1] + (int) obj[2] + (int) obj[3] + (int) obj[4] + (int) obj[5] + (int) obj[6]))
		            .expectNext(28)
		            .verifyComplete();
	}

	@Test
	public void scanOperator() {
		FluxZip s = new FluxZip<>(Flux.just(1), Flux.just(2), Tuples::of, Queues.small(), 123);
		assertThat(s.scan(Scannable.Attr.PREFETCH)).isEqualTo(123);
		assertThat(s.scan(Scannable.Attr.RUN_STYLE)).isSameAs(Scannable.Attr.RunStyle.SYNC);
	}

	@Test
    public void scanCoordinator() {
		CoreSubscriber<Integer> actual = new LambdaSubscriber<>(null, e -> {}, null, null);
		FluxZip.ZipCoordinator<Integer, Integer> test = new FluxZip.ZipCoordinator<Integer, Integer>(actual,
				i -> 5, 123, Queues.unbounded(), 345);

        assertThat(test.scan(Scannable.Attr.ACTUAL)).isSameAs(actual);
        assertThat(test.scan(Scannable.Attr.RUN_STYLE)).isSameAs(Scannable.Attr.RunStyle.SYNC);
        test.requested = 35;
        assertThat(test.scan(Scannable.Attr.REQUESTED_FROM_DOWNSTREAM)).isEqualTo(35);

        assertThat(test.scan(Scannable.Attr.ERROR)).isNull();
        test.error = new IllegalStateException("boom");
        assertThat(test.scan(Scannable.Attr.ERROR)).hasMessage("boom");

        assertThat(test.scan(Scannable.Attr.CANCELLED)).isFalse();
        test.cancel();
        assertThat(test.scan(Scannable.Attr.CANCELLED)).isTrue();
    }

	@Test
    public void scanInner() {
		CoreSubscriber<Integer> actual = new LambdaSubscriber<>(null, e -> {}, null, null);
		FluxZip.ZipCoordinator<Integer, Integer> main = new FluxZip.ZipCoordinator<Integer, Integer>(actual,
				i -> 5, 123, Queues.unbounded(), 345);
		FluxZip.ZipInner<Integer> test = new FluxZip.ZipInner<>(main, 234, 1, Queues.unbounded());

        assertThat(test.scan(Scannable.Attr.ACTUAL)).isSameAs(main);
        assertThat(test.scan(Scannable.Attr.PREFETCH)).isEqualTo(234);
        test.queue = new ConcurrentLinkedQueue<>();
        test.queue.offer(67);
        assertThat(test.scan(Scannable.Attr.BUFFERED)).isEqualTo(1);
		assertThat(test.scan(Scannable.Attr.RUN_STYLE)).isSameAs(Scannable.Attr.RunStyle.SYNC);

        assertThat(test.scan(Scannable.Attr.TERMINATED)).isFalse();
        test.queue.clear();
        test.onComplete();
        assertThat(test.scan(Scannable.Attr.TERMINATED)).isTrue();

        assertThat(test.scan(Scannable.Attr.CANCELLED)).isFalse();
        test.cancel();
        assertThat(test.scan(Scannable.Attr.CANCELLED)).isTrue();
    }


	@Test
    public void scanSingleCoordinator() {
		CoreSubscriber<Integer> actual = new LambdaSubscriber<>(null, e -> {}, null, null);
		FluxZip.ZipSingleCoordinator<Integer, Integer> test =
				new FluxZip.ZipSingleCoordinator<Integer, Integer>(actual, new Object[1], 1, i -> 5);

        assertThat(test.scan(Scannable.Attr.ACTUAL)).isSameAs(actual);
        assertThat(test.scan(Scannable.Attr.PREFETCH)).isEqualTo(Integer.MAX_VALUE);
        assertThat(test.scan(Scannable.Attr.RUN_STYLE)).isSameAs(Scannable.Attr.RunStyle.SYNC);
        test.wip = 1;
        assertThat(test.scan(Scannable.Attr.BUFFERED)).isEqualTo(1);

        assertThat(test.scan(Scannable.Attr.TERMINATED)).isFalse();
        test.wip = 0;
        assertThat(test.scan(Scannable.Attr.TERMINATED)).isTrue();

        assertThat(test.scan(Scannable.Attr.CANCELLED)).isFalse();
        test.cancel();
        assertThat(test.scan(Scannable.Attr.CANCELLED)).isTrue();
    }

	@Test
    public void scanSingleSubscriber() {
        CoreSubscriber<Integer> actual = new LambdaSubscriber<>(null, e -> {}, null, null);
        FluxZip.ZipSingleCoordinator<Integer, Integer> main =
				new FluxZip.ZipSingleCoordinator<Integer, Integer>(actual, new Object[1], 1, i -> 5);
        FluxZip.ZipSingleSubscriber<Integer> test = new FluxZip.ZipSingleSubscriber<>(main, 0);
        Subscription parent = Operators.emptySubscription();
        test.onSubscribe(parent);

        assertThat(test.scan(Scannable.Attr.PARENT)).isSameAs(parent);
        assertThat(test.scan(Scannable.Attr.ACTUAL)).isSameAs(main);
        assertThat(test.scan(Scannable.Attr.RUN_STYLE)).isSameAs(Scannable.Attr.RunStyle.SYNC);
        test.onNext(7);
        assertThat(test.scan(Scannable.Attr.BUFFERED)).isEqualTo(1);
        assertThat(test.scan(Scannable.Attr.TERMINATED)).isTrue();
        assertThat(test.scan(Scannable.Attr.CANCELLED)).isTrue();
    }
}<|MERGE_RESOLUTION|>--- conflicted
+++ resolved
@@ -44,11 +44,8 @@
 
 import static org.assertj.core.api.Assertions.assertThat;
 import static org.assertj.core.api.Assertions.assertThatExceptionOfType;
-<<<<<<< HEAD
+import static org.assertj.core.api.Assertions.fail;
 import static reactor.core.publisher.Sinks.EmitFailureHandler.FAIL_FAST;
-=======
-import static org.assertj.core.api.Assertions.fail;
->>>>>>> c1767fd6
 
 public class FluxZipTest extends FluxOperatorTest<String, String> {
 
@@ -729,19 +726,12 @@
 				s.onError(new Exception("test2"));
 			}))
 			            .verifyErrorMessage("test");
-<<<<<<< HEAD
 
 			Assertions.assertThat(testLogger.getErrContent())
 			          .contains("Operator called default onErrorDropped")
 			          .contains("test2");
 		} finally {
 			LoggerUtils.resetAppender(Operators.class);
-=======
-			fail("Exception expected");
-		}
-		catch (Exception e) {
-			assertThat(Exceptions.unwrap(e)).hasMessage("test2");
->>>>>>> c1767fd6
 		}
 	}
 
@@ -760,19 +750,12 @@
 						s.onError(new Exception("test2"));
 					}))
 			            .verifyErrorMessage("test");
-<<<<<<< HEAD
 
 			Assertions.assertThat(testLogger.getErrContent())
 			          .contains("Operator called default onErrorDropped")
 			          .contains("test2");
 		} finally {
 			LoggerUtils.resetAppender(Operators.class);
-=======
-			fail("Exception expected");
-		}
-		catch (Exception e) {
-			assertThat(Exceptions.unwrap(e)).hasMessage("test2");
->>>>>>> c1767fd6
 		}
 	}
 
@@ -803,19 +786,12 @@
 						s.onError(new Exception("test2"));
 					}))
 			            .verifyErrorMessage("test");
-<<<<<<< HEAD
 
 			Assertions.assertThat(testLogger.getErrContent())
 			          .contains("Operator called default onErrorDropped")
 			          .contains("test2");
 		} finally {
 			LoggerUtils.resetAppender(Operators.class);
-=======
-			fail("Exception expected");
-		}
-		catch (Exception e) {
-			assertThat(Exceptions.unwrap(e)).hasMessage("test2");
->>>>>>> c1767fd6
 		}
 	}
 
@@ -849,19 +825,12 @@
 						s.onError(new Exception("test2"));
 					}))
 			            .verifyErrorMessage("test");
-<<<<<<< HEAD
 
 			Assertions.assertThat(testLogger.getErrContent())
 			          .contains("Operator called default onErrorDropped")
 			          .contains("test2");
 		} finally {
 			LoggerUtils.resetAppender(Operators.class);
-=======
-			fail("Exception expected");
-		}
-		catch (Exception e) {
-			assertThat(Exceptions.unwrap(e)).hasMessage("test2");
->>>>>>> c1767fd6
 		}
 	}
 
