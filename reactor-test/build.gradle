--- conflicted
+++ resolved
@@ -40,14 +40,10 @@
 
 	implementation "org.jetbrains.kotlin:kotlin-stdlib:${kotlinVersion}"
 
-<<<<<<< HEAD
-	testCompile "junit:junit:$jUnitVersion"
+	testImplementation "junit:junit:$jUnitVersion"
 	testImplementation "org.junit.jupiter:junit-jupiter-api:${jUnitJupiterVersion}"
-	testRuntime "org.junit.jupiter:junit-jupiter-engine:${jUnitJupiterVersion}"
-	testRuntime "org.junit.vintage:junit-vintage-engine:${jUnitJupiterVersion}"
-=======
-	testImplementation "junit:junit:$jUnitVersion"
->>>>>>> c7bf1ba0
+	testRuntimeOnly "org.junit.jupiter:junit-jupiter-engine:${jUnitJupiterVersion}"
+	testRuntimeOnly "org.junit.vintage:junit-vintage-engine:${jUnitJupiterVersion}"
 
 	testRuntimeOnly "ch.qos.logback:logback-classic:$logbackVersion"
 
@@ -91,50 +87,8 @@
 	//TODO after a release, remove the reactor-test exclusions below if any
 }
 
-<<<<<<< HEAD
 tasks.withType(Test).all {
   useJUnitPlatform()
-=======
-//javadoc is configured in gradle/javadoc.gradle
-
-// Need https://github.com/Kotlin/dokka/issues/184 to be fixed to avoid "Can't find node by signature" log spam
-dokka {
-	dependsOn jar
-	group = "documentation"
-	description = "Generates Kotlin API documentation."
-
-	outputFormat = "html"
-	outputDirectory = new File(project.buildDir, "docs/kdoc")
-	disableAutoconfiguration = true
-
-	configuration {
-		moduleName = "reactor-test"
-		jdkVersion = 8
-		//this is needed so that links to java classes are resolved.
-		doFirst {
-			classpath += project.jar.outputs.files.getFiles()
-			classpath += project.sourceSets.main.compileClasspath
-		}
-		sourceRoot {
-			path = "src/main/kotlin"
-		}
-		externalDocumentationLink {
-			url = new URL("https://projectreactor.io/docs/core/release/api/")
-		}
-		externalDocumentationLink {
-			url = new URL("https://projectreactor.io/docs/test/release/api/")
-		}
-		externalDocumentationLink {
-			url = new URL("https://www.reactive-streams.org/reactive-streams-1.0.2-javadoc/")
-		}
-	}
-}
-
-task kdocZip(type: Zip, dependsOn: dokka) {
-	//ends up similar to javadoc jar: reactor-test-xxx.RELEASE-kdoc.zip
-	archiveClassifier.set('kdoc')
-	from("${project.buildDir}/docs/kdoc")
->>>>>>> c7bf1ba0
 }
 
 //javadoc is configured in gradle/javadoc.gradle
